--- conflicted
+++ resolved
@@ -48,24 +48,10 @@
   void clearDisplayBuffer();
 
 private:
-<<<<<<< HEAD
-  uint8_t _ss, _clk, _mosi;
-  uint32_t _sharpmem_vcom;
-
-#ifdef USE_FAST_PINIO
-  volatile RwReg *dataport, *clkport;
-  uint32_t datapinmask, clkpinmask;
-#endif
-
-  void sendbyte(uint8_t data);
-  void sendbyteLSB(uint8_t data);
-};
-
-#endif
-=======
   Adafruit_SPIDevice *spidev = NULL;
   uint8_t *sharpmem_buffer = NULL;
   uint8_t _cs;
   uint8_t _sharpmem_vcom;
 };
->>>>>>> bf871f0e
+
+#endif